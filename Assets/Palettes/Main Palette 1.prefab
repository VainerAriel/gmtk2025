--- conflicted
+++ resolved
@@ -270,10 +270,6 @@
   - first: {x: 1, y: 2, z: 0}
     second:
       serializedVersion: 2
-<<<<<<< HEAD
-      m_TileIndex: 0
-      m_TileSpriteIndex: 0
-=======
       m_TileIndex: 1
       m_TileSpriteIndex: 0
       m_TileMatrixIndex: 0
@@ -286,7 +282,6 @@
       serializedVersion: 2
       m_TileIndex: 19
       m_TileSpriteIndex: 19
->>>>>>> e340c26b
       m_TileMatrixIndex: 0
       m_TileColorIndex: 0
       m_TileObjectToInstantiateIndex: 65535
@@ -296,13 +291,8 @@
   m_TileAssetArray:
   - m_RefCount: 2
     m_Data: {fileID: 11400000, guid: b4480d7e314229d45a225d551fe6af61, type: 2}
-<<<<<<< HEAD
-  - m_RefCount: 0
-    m_Data: {fileID: 0}
-=======
   - m_RefCount: 1
     m_Data: {fileID: 11400000, guid: 912e72b8d1123494dabb3f07b0b96574, type: 2}
->>>>>>> e340c26b
   - m_RefCount: 1
     m_Data: {fileID: 11400000, guid: 9ee2865485556a648abd6b3dfef84ab1, type: 2}
   - m_RefCount: 1
@@ -340,17 +330,10 @@
   - m_RefCount: 1
     m_Data: {fileID: 11400000, guid: eedb9ce367789454992d63590273e774, type: 2}
   m_TileSpriteArray:
-<<<<<<< HEAD
-  - m_RefCount: 2
+  - m_RefCount: 1
+    m_Data: {fileID: 146458715, guid: 3a1dc0d3d66966847a2275b1d1b4bf6c, type: 3}
+  - m_RefCount: 1
     m_Data: {fileID: 1758989476, guid: 2fdfc60084ab45d4eb3a354fb79b6d27, type: 3}
-  - m_RefCount: 0
-    m_Data: {fileID: 0}
-=======
-  - m_RefCount: 1
-    m_Data: {fileID: 146458715, guid: 3a1dc0d3d66966847a2275b1d1b4bf6c, type: 3}
-  - m_RefCount: 1
-    m_Data: {fileID: 1758989476, guid: 2fdfc60084ab45d4eb3a354fb79b6d27, type: 3}
->>>>>>> e340c26b
   - m_RefCount: 1
     m_Data: {fileID: -588783168, guid: 2fdfc60084ab45d4eb3a354fb79b6d27, type: 3}
   - m_RefCount: 1
@@ -484,11 +467,7 @@
   m_Mode: 0
   m_DetectChunkCullingBounds: 0
   m_MaskInteraction: 0
-<<<<<<< HEAD
---- !u!114 &6735249877796333806
-=======
 --- !u!114 &58424697656776101
->>>>>>> e340c26b
 MonoBehaviour:
   m_ObjectHideFlags: 0
   m_CorrespondingSourceObject: {fileID: 0}
