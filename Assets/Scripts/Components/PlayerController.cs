using UnityEngine;
using System.Collections.Generic;
<<<<<<< HEAD
using UnityEngine.Windows;
using Input = UnityEngine.Input;
using Unity.Burst.CompilerServices;
=======
using System;
>>>>>>> d5b1b75a

public class PlayerController : MonoBehaviour
{
    [Header("Movement")]
    [SerializeField] private float moveSpeed = 5f;
    [SerializeField] private float jumpForce = 14f;
    
    [Header("Ground Check")]
    [SerializeField] private LayerMask groundLayer = 1;
    [SerializeField] private float groundCheckDistance = 0.1f;
    
    [Header("Health")]
    [SerializeField] private float maxHealth = 100f;
    [SerializeField] private float currentHealth;
    
    [Header("Death Boundary")]
    [SerializeField] private float deathYThreshold = -10f;
    [SerializeField] private bool useTileBasedDeath = true;
    [SerializeField] private float tileSize = 1f; // Size of one tile in world units
    [SerializeField] private int tilesBelowPlatform = 10; // Number of tiles below platform to trigger death
    
    [Header("Ghost System")]
    [SerializeField] private int maxGhosts = 3;
    [SerializeField] private Vector3 startPosition = new Vector3(-3.38f, -2.55f, 0f);
    [SerializeField] private GameObject ghostPrefab;
    [SerializeField] private bool allowGhostPhysicsAfterFreeze = false;

    [Header("Pushable Boxes")]
    [SerializeField] private LayerMask pushableLayer;  // Assign in inspector to the layer your blocks are on
    [SerializeField] private float pushDistance = 0.51f;  // How far to check for blocks

    private Rigidbody2D rb;
    private bool isGrounded;
    private bool hasJumped = false;

    private float blockPushCooldown = 0.2f;
    private float blockPushTimer = 0f;

    Animator animator;
    
    // Ghost system variables
    private List<PlayerAction> recordedActions = new List<PlayerAction>();
    private List<GhostController> activeGhosts = new List<GhostController>();
    private float gameStartTime;
    private bool isRecording = true;
    
    [System.Serializable]
    public class PlayerAction
    {
        public float timestamp;
        public Vector3 position;
        public Vector2 velocity;
        public bool isGrounded;
        public bool hasJumped;
        public float horizontalInput;
        public bool jumpPressed;
        
        public PlayerAction(float time, Vector3 pos, Vector2 vel, bool grounded, bool jumped, float horizontal, bool jump)
        {
            timestamp = time;
            position = pos;
            velocity = vel;
            isGrounded = grounded;
            hasJumped = jumped;
            horizontalInput = horizontal;
            jumpPressed = jump;
        }
    }
    
    private void Start()
    {
        animator = GetComponent<Animator>();

        rb = GetComponent<Rigidbody2D>();
        currentHealth = maxHealth;
        gameStartTime = Time.time;
        
        // Set player to Player layer
        gameObject.layer = LayerMask.NameToLayer("Player");
        
        // Prevent rotation
        if (rb != null)
        {
            rb.freezeRotation = true;
        }
    }

    private void Update()
    {
        // Check for respawn input
        if (Input.GetKeyDown(KeyCode.X))
        {
            RespawnPlayer();
        }

        // Movement input
        float horizontalInput = Input.GetAxisRaw("Horizontal");
        Vector2 velocity = rb.velocity;
        velocity.x = horizontalInput * moveSpeed;
        rb.velocity = velocity;

        // Animation inputs
        animator.SetFloat("xVelocity", System.Math.Abs(rb.velocity.x));

        // Check if grounded
        CheckGrounded();

        // Reset jump when grounded
        if (isGrounded)
        {
            hasJumped = false;
        }

        // Jump input - only one jump allowed
        bool jumpPressed = Input.GetButtonDown("Jump");
        if (jumpPressed && isGrounded && !hasJumped)
        {
            rb.AddForce(Vector2.up * jumpForce, ForceMode2D.Impulse);
            hasJumped = true;
        }

        // Record action if recording
        if (isRecording)
        {
            RecordAction(horizontalInput, jumpPressed);
        }

        // Check for death boundary
        CheckDeathBoundary();

        // Flip character sprite based on movement direction
        if (horizontalInput > 0)
        {
            transform.localScale = new Vector3(1, transform.localScale.y, transform.localScale.z); // Face right
        }
        else if (horizontalInput < 0)
        {
            transform.localScale = new Vector3(-1, transform.localScale.y, transform.localScale.z); // Face left
        }

        // Always count down timer, regardless of input
        if (blockPushTimer > 0f)
        {
            blockPushTimer -= Time.deltaTime;
        }

        // Pushable blocks logic
        if (horizontalInput != 0 && blockPushTimer <= 0f)
        {
            Vector2 direction = new Vector2(Mathf.Sign(horizontalInput), 0);

            Vector2 boxOrigin = (Vector2)transform.position;  // Use transform.position or offset slightly if needed
            Vector2 boxSize = new Vector2(0.3f, 0.9f);         // Thin vertical strip for horizontal push

            RaycastHit2D hit = Physics2D.BoxCast(
                boxOrigin,
                boxSize,
                0f,
                direction,
                pushDistance,
                pushableLayer
            );

            Debug.DrawRay(boxOrigin, direction * pushDistance, Color.red); // Visualize raycast in Scene view

            if (hit.collider != null)
            {
                PushableBlock block = hit.collider.GetComponent<PushableBlock>();
                if (block != null)
                {
                    if (block.TryMove(direction))
                    {
                        blockPushTimer = blockPushCooldown;
                    }
                }
            }
        }
        
    }

    private void RecordAction(float horizontalInput, bool jumpPressed)
    {
        float currentTime = Time.time - gameStartTime;
        PlayerAction action = new PlayerAction(
            currentTime,
            transform.position,
            rb.velocity,
            isGrounded,
            hasJumped,
            horizontalInput,
            jumpPressed
        );
        recordedActions.Add(action);
    }
    
    private void RespawnPlayer()
    {
        // Stop recording current session
        isRecording = false;
        
        // Create ghost from recorded actions
        if (recordedActions.Count > 0)
        {
            CreateGhost();
        }
        
        // Restart all active ghosts
        RestartAllGhosts();

        // Find all PushableBlock objects in the scene and reset their positions
        ResetAllPushableBlocks();

        // Reset player position and state
        transform.position = startPosition;
        rb.velocity = Vector2.zero;
        hasJumped = false;
        isGrounded = false;
        
        // Start new recording session
        recordedActions.Clear();
        gameStartTime = Time.time;
        isRecording = true;
    }
    
    private void RestartAllGhosts()
    {
        foreach (GhostController ghost in activeGhosts)
        {
            if (ghost != null)
            {
                ghost.RestartReplay();
            }
        }
    }
    
    private void CreateGhost()
    {
        // Remove oldest ghost if at max capacity (FIFO)
        if (activeGhosts.Count >= maxGhosts)
        {
            GhostController oldestGhost = activeGhosts[0];
            activeGhosts.RemoveAt(0);
            if (oldestGhost != null)
            {
                Destroy(oldestGhost.gameObject);
            }
        }
        
        // Create ghost object
        GameObject ghostObject;
        if (ghostPrefab != null)
        {
            ghostObject = Instantiate(ghostPrefab, startPosition, Quaternion.identity);
        }
        else
        {
            // Create a simple ghost if no prefab is assigned
            ghostObject = new GameObject("Ghost");
            ghostObject.transform.position = startPosition;
            
            // Add sprite renderer with ghost appearance
            SpriteRenderer ghostRenderer = ghostObject.AddComponent<SpriteRenderer>();
            SpriteRenderer playerRenderer = GetComponent<SpriteRenderer>();
            if (playerRenderer != null && playerRenderer.sprite != null)
            {
                ghostRenderer.sprite = playerRenderer.sprite;
                ghostRenderer.color = new Color(1f, 1f, 1f, 0.5f); // Semi-transparent
            }
            
            // Add collider (non-trigger for visual purposes)
            BoxCollider2D ghostCollider = ghostObject.AddComponent<BoxCollider2D>();
            BoxCollider2D playerCollider = GetComponent<BoxCollider2D>();
            if (playerCollider != null)
            {
                ghostCollider.size = playerCollider.size;
                ghostCollider.offset = playerCollider.offset;
            }
            ghostCollider.isTrigger = true; // Make it non-solid
        }
        
        // Set ghost to Ghost layer
        ghostObject.layer = LayerMask.NameToLayer("Ghost");
        
        // Add ghost controller
        GhostController ghostController = ghostObject.AddComponent<GhostController>();
        ghostController.Initialize(recordedActions.ToArray(), allowGhostPhysicsAfterFreeze, moveSpeed, jumpForce, rb.sharedMaterial);
        activeGhosts.Add(ghostController);
    }
<<<<<<< HEAD

    // New method to reset all pushable blocks
    private void ResetAllPushableBlocks()
    {
        // Find all active PushableBlock components in the scene
        PushableBlock[] allBlocks = FindObjectsOfType<PushableBlock>();

        // Iterate through each block and call the ResetPosition method
        foreach (PushableBlock block in allBlocks)
        {
            block.ResetPosition();
        }
    }

    private void CheckGrounded()
=======
    
    public bool CheckGrounded()
>>>>>>> d5b1b75a
    {
        // Get the player's collider to find the bottom position
        Collider2D playerCollider = GetComponent<Collider2D>();
        if (playerCollider == null) return false;
        
        // Calculate the bottom center of the player
        Vector2 bottomCenter = (Vector2)transform.position + playerCollider.offset;
        bottomCenter.y -= playerCollider.bounds.extents.y;
        
        // Cast ray from bottom center downward
        RaycastHit2D hit = Physics2D.Raycast(bottomCenter, Vector2.down, groundCheckDistance, groundLayer);
        isGrounded = hit.collider != null;

        return isGrounded;
    }
    
    public void TakeDamage(float damage)
    {
        currentHealth -= damage;
        if (currentHealth <= 0)
        {
            // Automatic respawn when health reaches zero
            RespawnPlayer();
            currentHealth = maxHealth;
        }
    }
    
    public float GetHealth()
    {
        return currentHealth;
    }
    
    public float GetMaxHealth()
    {
        return maxHealth;
    }
    
    private void CheckDeathBoundary()
    {
        float deathThreshold;
        
        if (useTileBasedDeath)
        {
            // Calculate death threshold based on tile size and number of tiles below platform
            deathThreshold = -(tilesBelowPlatform * tileSize);
        }
        else
        {
            // Use the original world unit threshold
            deathThreshold = deathYThreshold;
        }
        
        // Check if player has fallen below the death threshold
        if (transform.position.y < deathThreshold)
        {
            // Trigger automatic respawn when falling off the platform
            RespawnPlayer();
            currentHealth = maxHealth;
        }
    }
} <|MERGE_RESOLUTION|>--- conflicted
+++ resolved
@@ -1,12 +1,9 @@
 using UnityEngine;
 using System.Collections.Generic;
-<<<<<<< HEAD
 using UnityEngine.Windows;
 using Input = UnityEngine.Input;
 using Unity.Burst.CompilerServices;
-=======
 using System;
->>>>>>> d5b1b75a
 
 public class PlayerController : MonoBehaviour
 {
@@ -295,7 +292,6 @@
         ghostController.Initialize(recordedActions.ToArray(), allowGhostPhysicsAfterFreeze, moveSpeed, jumpForce, rb.sharedMaterial);
         activeGhosts.Add(ghostController);
     }
-<<<<<<< HEAD
 
     // New method to reset all pushable blocks
     private void ResetAllPushableBlocks()
@@ -309,12 +305,8 @@
             block.ResetPosition();
         }
     }
-
-    private void CheckGrounded()
-=======
     
     public bool CheckGrounded()
->>>>>>> d5b1b75a
     {
         // Get the player's collider to find the bottom position
         Collider2D playerCollider = GetComponent<Collider2D>();
