--- conflicted
+++ resolved
@@ -30,19 +30,15 @@
     [SerializeField] private Vector3 startPosition = new Vector3(-3.38f, -2.55f, 0f);
     [SerializeField] private GameObject ghostPrefab;
     [SerializeField] private bool allowGhostPhysicsAfterFreeze = false;
-<<<<<<< HEAD
 
     [Header("Pushable Boxes")]
     [SerializeField] private LayerMask pushableLayer;  // Assign in inspector to the layer your blocks are on
     [SerializeField] private float pushDistance = 0.51f;  // How far to check for blocks
-
-=======
     
     [Header("Death Types")]
     [SerializeField] private bool instantDeathFromElectricity = true;
     [SerializeField] private bool instantDeathFromSpike = true;
-    
->>>>>>> e340c26b
+
     private Rigidbody2D rb;
     private bool isGrounded;
     private bool hasJumped = false;
@@ -226,17 +222,13 @@
         
         // Restart all active ghosts
         RestartAllGhosts();
-<<<<<<< HEAD
+        
+        // Clear poison status on respawn
+        SetPoisoned(false);
 
         // Find all PushableBlock objects in the scene and reset their positions
         ResetAllPushableBlocks();
 
-=======
-        
-        // Clear poison status on respawn
-        SetPoisoned(false);
-        
->>>>>>> e340c26b
         // Reset player position and state
         transform.position = startPosition;
         rb.velocity = Vector2.zero;
@@ -475,17 +467,8 @@
         // Cast ray from bottom center downward
         RaycastHit2D hit = Physics2D.Raycast(bottomCenter, Vector2.down, groundCheckDistance, groundLayer);
         isGrounded = hit.collider != null;
-<<<<<<< HEAD
 
         return isGrounded;
-=======
-        
-        // Debug visualization
-        Debug.DrawRay(bottomCenter, Vector2.down * groundCheckDistance, isGrounded ? Color.green : Color.red);
-        
-        // Debug ground detection for player
-        Debug.Log($"[PlayerController] Ground check: bottomCenter={bottomCenter}, isGrounded={isGrounded}, hit.collider={hit.collider?.name}, layer={hit.collider?.gameObject.layer ?? 0}, groundLayer={groundLayer}");
->>>>>>> e340c26b
     }
     
     public void TakeDamage(float damage)
