using UnityEngine;
using UnityEngine.Tilemaps;

public class TilemapProjectileShooter : MonoBehaviour
{
    [Header("Tilemap Settings")]
    [SerializeField] private Tilemap tilemap;
    [SerializeField] private GameObject projectilePrefab;
    [SerializeField] private float shootInterval = 2f;
    [SerializeField] private float projectileSpeed = 8f;
    [SerializeField] private bool shootOnStart = true;
    
    [Header("Shooting Direction")]
    [SerializeField] private Vector2 shootDirection = Vector2.left; // Set this based on the direction (Left, Right, Up, Down)
    
    [Header("Visual Effects")]
    [SerializeField] private GameObject shootEffect;
    [SerializeField] private AudioClip shootSound;
    
    [Header("Debug")]
    [SerializeField] private bool debugMode = true;
    
    private AudioSource audioSource;
    private float nextShootTime;
    
    private void Start()
    {
        audioSource = GetComponent<AudioSource>();
        if (audioSource == null)
        {
            audioSource = gameObject.AddComponent<AudioSource>();
        }
        
        // Ensure the shooter has collision components
        SetupCollision();
        
        // If no tilemap assigned, try to get it from this GameObject
        if (tilemap == null)
        {
            tilemap = GetComponent<Tilemap>();
        }
        
        if (shootOnStart)
        {
            nextShootTime = Time.time + shootInterval;
        }
        else
        {
            nextShootTime = Time.time + shootInterval;
        }
        
        if (debugMode)
        {
            Debug.Log($"[TilemapProjectileShooter] {gameObject.name} initialized with direction: {shootDirection}");
        }
    }
    
    /// <summary>
    /// Ensures the shooter has proper collision components to act as a solid block
    /// </summary>
    private void SetupCollision()
    {
        // Add BoxCollider2D if it doesn't exist
        BoxCollider2D boxCollider = GetComponent<BoxCollider2D>();
        if (boxCollider == null)
        {
            boxCollider = gameObject.AddComponent<BoxCollider2D>();
            // Set default size to 1x1 tile
            boxCollider.size = Vector2.one;
            boxCollider.offset = Vector2.zero;
        }
        
        // Ensure it's not a trigger (should be solid)
        boxCollider.isTrigger = false;
        
        // Add Rigidbody2D if it doesn't exist (for static collision)
        Rigidbody2D rb = GetComponent<Rigidbody2D>();
        if (rb == null)
        {
            rb = gameObject.AddComponent<Rigidbody2D>();
            rb.bodyType = RigidbodyType2D.Static; // Static so it doesn't move
            rb.simulated = true; // Enable physics simulation
        }
        
        // Ensure it's on the ProjectileShooter layer (layer 12) for proper collision
        if (gameObject.layer != 12)
        {
            gameObject.layer = 12;
        }
    }
    
    /// <summary>
    /// Reset the shooting timer to start counting from now
    /// </summary>
    public void ResetTimer()
    {
        nextShootTime = Time.time + shootInterval;
        Debug.Log($"[TilemapProjectileShooter] Timer reset for {gameObject.name}");
    }
    
    private void Update()
    {
        if (Time.time >= nextShootTime)
        {
            ShootFromAllTiles();
            nextShootTime = Time.time + shootInterval;
        }
    }
    
    private void ShootFromAllTiles()
    {
        if (tilemap == null || projectilePrefab == null) return;
        
        // Get all tiles in the tilemap
        BoundsInt bounds = tilemap.cellBounds;
        
        for (int x = bounds.xMin; x < bounds.xMax; x++)
        {
            for (int y = bounds.yMin; y < bounds.yMax; y++)
            {
                Vector3Int tilePosition = new Vector3Int(x, y, 0);
                TileBase tile = tilemap.GetTile(tilePosition);
                
                if (tile != null)
                {
                    // Convert tile position to world position
                    Vector3 worldPosition = tilemap.GetCellCenterWorld(tilePosition);
                    
                    // Shoot projectile from this tile position
                    ShootProjectile(worldPosition);
                }
            }
        }
    }
    
    private void ShootProjectile(Vector3 spawnPosition)
    {
        GameObject projectileObj = Instantiate(projectilePrefab, spawnPosition, Quaternion.identity);

        // Try AcidProjectile first
        AcidProjectile acidProjectile = projectileObj.GetComponent<AcidProjectile>();
        if (acidProjectile != null)
        {
            acidProjectile.Initialize(shootDirection, projectileSpeed);
            return;
        }

        // Fallback to regular Projectile
        Projectile projectile = projectileObj.GetComponent<Projectile>();
        if (projectile != null)
        {
<<<<<<< HEAD
            projectile.Initialize(shootDirection, projectileSpeed, gameObject);
=======
            projectile.Initialize(shootDirection, projectileSpeed);
            return;
>>>>>>> c4b7adcc
        }

        Debug.LogError("Projectile prefab has neither AcidProjectile nor Projectile component!");
    }
    
    // Public methods for external control
    
    /// <summary>
    /// Set the shooting direction
    /// </summary>
    /// <param name="direction">Direction vector</param>
    public void SetShootDirection(Vector2 direction)
    {
        shootDirection = direction.normalized;
    }
    
    /// <summary>
    /// Set the projectile speed
    /// </summary>
    /// <param name="speed">New projectile speed</param>
    public void SetProjectileSpeed(float speed)
    {
        projectileSpeed = speed;
    }
    
    /// <summary>
    /// Change the shoot interval
    /// </summary>
    /// <param name="newInterval">New interval in seconds</param>
    public void SetShootInterval(float newInterval)
    {
        shootInterval = newInterval;
    }
    
    // Gizmos for visual debugging
    private void OnDrawGizmosSelected()
    {
        if (tilemap != null)
        {
            Gizmos.color = Color.red;
            BoundsInt bounds = tilemap.cellBounds;
            
            for (int x = bounds.xMin; x < bounds.xMax; x++)
            {
                for (int y = bounds.yMin; y < bounds.yMax; y++)
                {
                    Vector3Int tilePosition = new Vector3Int(x, y, 0);
                    TileBase tile = tilemap.GetTile(tilePosition);
                    
                    if (tile != null)
                    {
                        Vector3 worldPosition = tilemap.GetCellCenterWorld(tilePosition);
                        Gizmos.DrawWireCube(worldPosition, Vector3.one * 0.8f);
                        
                        // Draw shooting direction
                        Gizmos.color = Color.yellow;
                        Gizmos.DrawRay(worldPosition, shootDirection * 1f);
                        Gizmos.color = Color.red;
                    }
                }
            }
        }
    }
} <|MERGE_RESOLUTION|>--- conflicted
+++ resolved
@@ -149,12 +149,13 @@
         Projectile projectile = projectileObj.GetComponent<Projectile>();
         if (projectile != null)
         {
-<<<<<<< HEAD
             projectile.Initialize(shootDirection, projectileSpeed, gameObject);
-=======
-            projectile.Initialize(shootDirection, projectileSpeed);
-            return;
->>>>>>> c4b7adcc
+        }
+        
+        // Visual and audio effects
+        if (shootEffect != null)
+        {
+            Instantiate(shootEffect, spawnPosition, Quaternion.identity);
         }
 
         Debug.LogError("Projectile prefab has neither AcidProjectile nor Projectile component!");
